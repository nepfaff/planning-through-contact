import logging
import os
from typing import Optional

import numpy as np
from pydrake.all import (
    ConstantVectorSource,
    Demultiplexer,
    DiagramBuilder,
    LogVectorOutput,
    Meshcat,
    Simulator,
)

from planning_through_contact.geometry.planar.planar_pose import PlanarPose
from planning_through_contact.simulation.controllers.desired_planar_position_source_base import (
    DesiredPlanarPositionSourceBase,
)
from planning_through_contact.simulation.controllers.iiwa_hardware_station import (
    IiwaHardwareStation,
)
from planning_through_contact.simulation.controllers.robot_system_base import (
    RobotSystemBase,
)
from planning_through_contact.simulation.controllers.teleop_position_source import (
    TeleopPositionSource,
)
from planning_through_contact.simulation.planar_pushing.planar_pushing_sim_config import (
    PlanarPushingSimConfig,
)
from planning_through_contact.simulation.sensors.optitrack_config import OptitrackConfig
from planning_through_contact.simulation.state_estimators.state_estimator import (
    StateEstimator,
)
from planning_through_contact.simulation.systems.rigid_transform_to_planar_pose_vector_system import (
    RigidTransformToPlanarPoseVectorSystem,
)
from planning_through_contact.visualize.analysis import (
    plot_control_sols_vs_time,
    plot_cost,
    plot_joint_state_logs,
    plot_and_save_planar_pushing_logs_from_sim,
    plot_mpc_solve_times,
    plot_realtime_rate,
)

logger = logging.getLogger(__name__)


class TableEnvironment:
    def __init__(
        self,
        desired_position_source: DesiredPlanarPositionSourceBase,
        robot_system: RobotSystemBase,
        sim_config: PlanarPushingSimConfig,
        optitrack_config: OptitrackConfig,
        station_meshcat: Optional[Meshcat] = None,
        state_estimator_meshcat: Optional[Meshcat] = None,
    ):
        self._desired_position_source = desired_position_source
        self._robot_system = robot_system
        self._sim_config = sim_config
        self._meshcat = station_meshcat
        self._simulator = None
        # For evaluating the speed of the simulation
        self._realtime_rate = []

        builder = DiagramBuilder()

        ## Add systems

        self._state_estimator = builder.AddNamedSystem(
            "state_estimator",
            StateEstimator(
                sim_config=sim_config,
                meshcat=state_estimator_meshcat,
                robot_model_name=robot_system.robot_model_name,
            ),
        )

        builder.AddNamedSystem(
            "DesiredPlanarPositionSource",
            self._desired_position_source,
        )

        builder.AddNamedSystem(
            "PositionController",
            self._robot_system,
        )
        self._meshcat = self._robot_system._meshcat

        if sim_config.use_hardware:
            from planning_through_contact.simulation.sensors.optitrack import (
                OptitrackObjectTransformUpdaterDiagram,
            )

            optitrack_object_transform_updater: OptitrackObjectTransformUpdaterDiagram = builder.AddNamedSystem(
                "OptitrackTransformUpdater",
                OptitrackObjectTransformUpdaterDiagram(
                    state_estimator=self._state_estimator,
                    optitrack_iiwa_id=optitrack_config.iiwa_id,
                    optitrack_body_id=optitrack_config.slider_id,
                    X_optitrackBody_plantBody=optitrack_config.X_optitrackBody_plantBody,
                ),
            )

        ## Connect systems

        # Inputs to desired position source
        if self._sim_config.closed_loop:
            builder.Connect(
                self._state_estimator.GetOutputPort("query_object"),
                self._desired_position_source.GetInputPort("query_object"),
            )
            builder.Connect(
                self._state_estimator.GetOutputPort("slider_pose_estimated"),
                self._desired_position_source.GetInputPort("slider_pose_estimated"),
            )
            builder.Connect(
                self._state_estimator.GetOutputPort("pusher_pose_estimated"),
                self._desired_position_source.GetInputPort("pusher_pose_estimated"),
            )

        # Inputs to robot system
        builder.Connect(
            self._desired_position_source.GetOutputPort("planar_position_command"),
            self._robot_system.GetInputPort("planar_position_command"),
        )

        # Inputs to state estimator
        # Connections to update the robot state within state estimator
        builder.Connect(
            self._robot_system.GetOutputPort("robot_state_measured"),
            self._state_estimator.GetInputPort("robot_state"),
        )
        if sim_config.use_hardware:
            # TODO connect Optitrack system
            # For now set the object_position to be constant
            # height = 0.025
            # q_slider = sim_config.slider_start_pose.to_generalized_coords(
            #     height, z_axis_is_positive=True
            # )
            # const_object_position = builder.AddSystem(ConstantVectorSource(q_slider))
            # builder.Connect(
            #     const_object_position.get_output_port(),
            #     self._state_estimator.GetInputPort("object_position"),
            # )
            pass
        else:
            # Connections to update the object position within state estimator
            self._plant = self._robot_system.station_plant
            self._slider = self._robot_system.slider
            slider_demux = builder.AddSystem(
                Demultiplexer(
                    [
                        self._plant.num_positions(self._slider),
                        self._plant.num_velocities(self._slider),
                    ]
                )
            )
            builder.Connect(
                self._robot_system.GetOutputPort("object_state_measured"),
                slider_demux.get_input_port(),
            )
            builder.Connect(
                slider_demux.get_output_port(0),
                self._state_estimator.GetInputPort("object_position"),
            )

        # Will break if save plots during teleop
        if sim_config.save_plots:
            assert not isinstance(
                self._desired_position_source, TeleopPositionSource
            ), "Cannot save plots during teleop"
            # Actual State Loggers
            pusher_pose_to_vector = builder.AddSystem(
                RigidTransformToPlanarPoseVectorSystem()
            )
            builder.Connect(
                self._state_estimator.GetOutputPort("pusher_pose_estimated"),
                pusher_pose_to_vector.get_input_port(),
            )
            self._pusher_pose_logger = LogVectorOutput(
                pusher_pose_to_vector.get_output_port(), builder
            )
            slider_pose_to_vector = builder.AddSystem(
                RigidTransformToPlanarPoseVectorSystem()
            )
            builder.Connect(
                self._state_estimator.GetOutputPort("slider_pose_estimated"),
                slider_pose_to_vector.get_input_port(),
            )
            self._slider_pose_logger = LogVectorOutput(
                slider_pose_to_vector.get_output_port(), builder
            )

            # Desired State Loggers
            # "desired_pusher_planar_pose_vector" is the reference trajectory
            # "planar_position_command" is the commanded trajectory (e.g. after passing through MPC if closed loop or just the reference trajectory if open loop)
            self._pusher_pose_desired_logger = LogVectorOutput(
                self._desired_position_source.GetOutputPort("planar_position_command"),
                builder,
            )
            self._slider_pose_desired_logger = LogVectorOutput(
                self._desired_position_source.GetOutputPort(
                    "desired_slider_planar_pose_vector"
                ),
                builder,
            )
            self._joint_state_logger = LogVectorOutput(
                self._robot_system.GetOutputPort("robot_state_measured"), builder
            )
            # Actual command logger
            self._control_logger = LogVectorOutput(
                self._desired_position_source.GetOutputPort("mpc_control"), builder
            )
            # Desired command logger
            self._control_desired_logger = LogVectorOutput(
                self._desired_position_source.GetOutputPort("mpc_control_desired"),
                builder,
            )

        diagram = builder.Build()
        self._diagram = diagram

        self._simulator = Simulator(diagram)
        if sim_config.use_realtime:
            self._simulator.set_target_realtime_rate(1.0)

        self.context = self._simulator.get_mutable_context()
        self._robot_system.pre_sim_callback(self.context)
        if sim_config.use_hardware:
            optitrack_object_transform_updater.set_plant_context(
                self._state_estimator.get_plant_context()
            )
        else:
            self.mbp_context = self._plant.GetMyContextFromRoot(self.context)
            self.set_slider_planar_pose(self._sim_config.slider_start_pose)

    def export_diagram(self, filename: str):
        import pydot

        pydot.graph_from_dot_data(self._diagram.GetGraphvizString())[0].write_pdf(  # type: ignore
            filename
        )
        print(f"Saved diagram to: {filename}")

    def set_slider_planar_pose(self, pose: PlanarPose):
        min_height = 0.05

        # add a small height to avoid the box penetrating the table
        q = pose.to_generalized_coords(min_height + 1e-2, z_axis_is_positive=True)
        self._plant.SetPositions(self.mbp_context, self._slider, q)

    def simulate(
        self,
        timeout=1e8,
        recording_file: Optional[str] = None,
        save_dir: str = "",
        for_reset: bool = False,
    ) -> None:
        """
        :return: Returns a tuple of (success, simulation_time_s).
        """
        if (
            recording_file
            and self._state_estimator.meshcat is not None
            and self._sim_config.visualize_desired
        ):
            self._state_estimator.meshcat.StartRecording()
            # self._meshcat.StartRecording()
        time_step = self._sim_config.time_step * 10
        if for_reset:
            self._state_estimator.meshcat.AddButton("Reset Done!")
            t = 0
            while (
                self._state_estimator.meshcat.GetButtonClicks("Reset Done!") < 1
                and t < timeout
            ):
                t += time_step
                self._simulator.AdvanceTo(t)
                self._visualize_desired_slider_pose(t)
            self._state_estimator.meshcat.DeleteAddedControls()
            return
        if (
            not isinstance(self._desired_position_source, TeleopPositionSource)
            and self._sim_config.visualize_desired
        ):
            for t in np.append(np.arange(0, timeout, time_step), timeout):
                self._simulator.AdvanceTo(t)
                self._visualize_desired_slider_pose(t)
                # Print the time every 5 seconds
                if t % 5 == 0:
                    logger.info(f"t={t}")
                self._realtime_rate.append(self._simulator.get_actual_realtime_rate())
        else:
<<<<<<< HEAD
            self._simulator.AdvanceTo(timeout)
            
        self.save_logs(recording_file, save_dir)
=======
            for t in np.append(np.arange(0, timeout, 5), timeout):
                self._simulator.AdvanceTo(t)
                logger.info(f"t={t}")

        self.save_logs(recording_file, save_dir, rtr_time_step=time_step)
>>>>>>> 753bd150

    def save_logs(
        self, recording_file: Optional[str], save_dir: str, rtr_time_step=1e-2
    ):
        if (
            recording_file
            and self._state_estimator.meshcat is not None
            and self._sim_config.visualize_desired
        ):
            # self._meshcat.StopRecording()
            # self._meshcat.SetProperty("/drake/contact_forces", "visible", False)
            # self._meshcat.PublishRecording()
            self._state_estimator.meshcat.StopRecording()
            self._state_estimator.meshcat.SetProperty(
                "/drake/contact_forces", "visible", False
            )
            self._state_estimator.meshcat.PublishRecording()
            res = self._state_estimator.meshcat.StaticHtml()
            if save_dir:
                recording_file = os.path.join(save_dir, recording_file)
            with open(recording_file, "w") as f:
                f.write(res)

        if self._sim_config.save_plots:
            pusher_pose_log = self._pusher_pose_logger.FindLog(self.context)
            slider_pose_log = self._slider_pose_logger.FindLog(self.context)
            pusher_pose_desired_log = self._pusher_pose_desired_logger.FindLog(
                self.context
            )
            slider_pose_desired_log = self._slider_pose_desired_logger.FindLog(
                self.context
            )
            control_log = self._control_logger.FindLog(self.context)
            control_desired_log = self._control_desired_logger.FindLog(self.context)

            last_planar_pose = slider_pose_log.data()[:, -1]
            last_desired_planar_pose = slider_pose_desired_log.data()[:, -1]
            error = last_planar_pose - last_desired_planar_pose
            error_norm = np.linalg.norm(error)
            logger.info(
                f"\nSUMMARY:\n last planar pose: {last_planar_pose}"
                f"\n last desired planar pose: {last_desired_planar_pose}"
                f"\n error: {error}\n error norm: {error_norm:.4f}"
            )
            plot_and_save_planar_pushing_logs_from_sim(
                pusher_pose_log,
                slider_pose_log,
                control_log,
                control_desired_log,
                pusher_pose_desired_log,
                slider_pose_desired_log,
                save_dir=save_dir,
            )
            plot_joint_state_logs(
                self._joint_state_logger.FindLog(self.context),
                self._robot_system.num_positions(),
                save_dir=save_dir,
            )
            plot_realtime_rate(
                self._realtime_rate, save_dir=save_dir, time_step=rtr_time_step
            )
            for (
                contact_loc,
                mpc,
            ) in (
                self._desired_position_source._pusher_pose_controller.mpc_controllers.items()
            ):
                if len(mpc.control_log) > 0:
                    plot_cost(mpc.cost_log, suffix=f"_{contact_loc}", save_dir=save_dir)
                    plot_control_sols_vs_time(
                        mpc.control_log, suffix=f"_{contact_loc}", save_dir=save_dir
                    )
                # if len(list(mpc._solve_time_log.values())[0]) > 0:
                #     plot_mpc_solve_times(mpc._solve_time_log, suffix=f"_{contact_loc}")

    def _visualize_desired_slider_pose(self, t):
        # Visualizing the desired slider pose
        context = self._desired_position_source.GetMyContextFromRoot(self.context)
        slider_desired_pose_vec = self._desired_position_source.GetOutputPort(
            "desired_slider_planar_pose_vector"
        ).Eval(context)
        self._state_estimator._visualize_desired_slider_pose(
            PlanarPose(*slider_desired_pose_vec),
            time_in_recording=t,
        )
        pusher_desired_pose_vec = self._desired_position_source.GetOutputPort(
            "planar_position_command"
        ).Eval(context)
        self._state_estimator._visualize_desired_pusher_pose(
            PlanarPose(*pusher_desired_pose_vec, 0),
            time_in_recording=t,
        )<|MERGE_RESOLUTION|>--- conflicted
+++ resolved
@@ -294,17 +294,11 @@
                     logger.info(f"t={t}")
                 self._realtime_rate.append(self._simulator.get_actual_realtime_rate())
         else:
-<<<<<<< HEAD
-            self._simulator.AdvanceTo(timeout)
-            
-        self.save_logs(recording_file, save_dir)
-=======
             for t in np.append(np.arange(0, timeout, 5), timeout):
                 self._simulator.AdvanceTo(t)
                 logger.info(f"t={t}")
 
         self.save_logs(recording_file, save_dir, rtr_time_step=time_step)
->>>>>>> 753bd150
 
     def save_logs(
         self, recording_file: Optional[str], save_dir: str, rtr_time_step=1e-2
